import random
from collections.abc import Iterable
from typing import Any, Dict, List, Tuple

import numpy as np
from catanatron.game import Game
from catanatron.models.actions import Action, maritime_trade_possibilities
from catanatron.models.enums import ActionPrompt, ActionType
from catanatron.models.player import Color, Player


class GeneticAlgorithmAgent(Player):
    def __init__(
        self,
        color=Color.BLUE,
        population_size=30,
        generations=20,
        mutation_rate=0.15,
        crossover_rate=0.8,
        tournament_size=3,
        weights=None,
        evaluation_games=3,
    ):
        super().__init__(color)
        self.population_size = population_size
        self.generations = generations
        self.mutation_rate = mutation_rate
        self.crossover_rate = crossover_rate
        self.tournament_size = tournament_size
        self.evaluation_games = evaluation_games
        self.feature_count = 14
        if weights is None:
            self.weights = np.random.uniform(-1, 1, self.feature_count)
        else:
            self.weights = np.array(weights)
        self.population = self._initialize_population()
        self.best_individual = self.weights
        self.best_fitness = float("-inf")
        self.fitness_history = []
        self.position_quality_cache = {}

    def decide(self, game: Game, playable_actions: Iterable[Action]) -> Action:
        playable_actions = set(playable_actions)
        playable_actions -= set(maritime_trade_possibilities(game.state, self.color))
        playable_actions -= {Action(self.color, ActionType.BUY_DEVELOPMENT_CARD, None)}
        playable_actions = list(playable_actions)
        if (
            game.state.current_prompt == ActionPrompt.MOVE_ROBBER
            or game.state.current_prompt == ActionPrompt.DISCARD
        ):
            return self.handle_special_prompt(game, playable_actions)
        if not playable_actions:
            return None
        action_scores = []
        for action in playable_actions:
            features = self._extract_features(game, action)
            score = np.dot(self.best_individual, features)
            action_scores.append((action, score))
        best_action = max(action_scores, key=lambda x: x[1])[0]
        return best_action

    def handle_special_prompt(self, game, playable_actions):
        if game.state.current_prompt == ActionPrompt.MOVE_ROBBER:
            best_action = None
            max_vp = -1
            for action in playable_actions:
                if action.action_type == ActionType.MOVE_ROBBER:
                    if action.value[1] is not None:
                        target_color = action.value[1]
                        key = f"{target_color}_ACTUAL_VICTORY_POINTS"
                        vp = game.state.player_state.get(key, 0)
                        if vp > max_vp:
                            max_vp = vp
                            best_action = action
            if best_action:
                return best_action
        return random.choice(playable_actions) if playable_actions else None

    def _initialize_population(self) -> List[np.ndarray]:
        return [np.random.uniform(-1, 1, self.feature_count) for _ in range(self.population_size)]

    def _extract_features(self, game: Game, action: Action) -> np.ndarray:
        features = np.zeros(self.feature_count)
        action_type_str = str(action.action_type)
        action_type_map = {
            "ActionType.BUILD_ROAD": 0,
            "ActionType.BUILD_SETTLEMENT": 1,
            "ActionType.BUILD_CITY": 2,
            "ActionType.END_TURN": 3,
        }
        action_type_idx = action_type_map.get(action_type_str, 0)
        features[action_type_idx] = 1
        key = f"{self.color}_ACTUAL_VICTORY_POINTS"
        features[4] = game.state.player_state.get(key, 0) / 10.0
        resource_counts = self._get_resource_counts(game)
        features[5] = sum(1 for count in resource_counts if count > 0) / 5.0
        features[6] = sum(resource_counts) / 20.0
        features[7] = self._count_buildings(game, ActionType.BUILD_SETTLEMENT) / 5.0
        features[8] = self._count_buildings(game, ActionType.BUILD_CITY) / 4.0
        if (
            action.action_type == ActionType.BUILD_SETTLEMENT
            or action.action_type == ActionType.BUILD_CITY
        ):
            position = action.value
            features[9] = self._evaluate_position_quality(game, position) / 10.0
            features[10] = self._evaluate_resource_scarcity(game, position) / 10.0
        if (
            action.action_type == ActionType.BUILD_ROAD
            or action.action_type == ActionType.BUILD_SETTLEMENT
        ):
            features[11] = self._evaluate_blocking_potential(game, action) / 5.0
        features[12] = min(game.state.num_turns / 50.0, 1.0)
        if action.action_type == ActionType.BUILD_ROAD:
            features[13] = self._evaluate_longest_road_potential(game, action) / 5.0
        return features

    def _get_resource_counts(self, game: Game) -> List[int]:
        key = f"{self.color}_RESOURCES"
        return game.state.player_state.get(key, [0, 0, 0, 0, 0])

    def _count_buildings(self, game: Game, building_type: ActionType) -> int:
        if building_type == ActionType.BUILD_SETTLEMENT:
            key = f"{self.color}_SETTLEMENTS"
        elif building_type == ActionType.BUILD_CITY:
            key = f"{self.color}_CITIES"
        else:
            return 0
        return len(game.state.player_state.get(key, []))

    def _evaluate_position_quality(self, game: Game, position) -> float:
        cache_key = str(position)
        if cache_key in self.position_quality_cache:
            return self.position_quality_cache[cache_key]
        quality = random.uniform(3.0, 8.0)
        self.position_quality_cache[cache_key] = quality
        return quality

    def _evaluate_resource_scarcity(self, game: Game, position) -> float:
        return random.uniform(3.0, 8.0)

    def _evaluate_blocking_potential(self, game: Game, action: Action) -> float:
        return random.uniform(1.0, 4.0)

    def _evaluate_longest_road_potential(self, game: Game, action: Action) -> float:
        return random.uniform(1.0, 5.0)

    def _evaluate_fitness(self, individual: np.ndarray) -> float:
        original_best = self.best_individual.copy()
        self.best_individual = individual
        wins = 0
        total_vps = 0
        for _ in range(self.evaluation_games):
            try:
                opponent_color = Color.RED if self.color != Color.RED else Color.BLUE
                self_opponent = GeneticAlgorithmAgent(color=opponent_color)
                self_opponent.best_individual = individual.copy()
                game = Game([self, self_opponent])
                winner = game.play()
                if winner == self.color:
                    wins += 1
                key = f"{self.color}_ACTUAL_VICTORY_POINTS"
                vps = game.state.player_state.get(key, 0)
                total_vps += vps
            except Exception as e:
                print(f"Error during fitness evaluation: {e}")
                self.best_individual = original_best
                return 1.0
        self.best_individual = original_best
        avg_vps = total_vps / self.evaluation_games
        win_rate = wins / self.evaluation_games
        fitness = win_rate * 10.0 + avg_vps / 10.0
        return fitness

    def _selection(
        self, population: List[np.ndarray], fitness_scores: List[float]
    ) -> List[np.ndarray]:
        selected = []
        for _ in range(len(population)):
            tournament_indices = random.sample(
                range(len(population)), min(self.tournament_size, len(population))
            )
            tournament_fitness = [fitness_scores[i] for i in tournament_indices]
            winner_idx = tournament_indices[np.argmax(tournament_fitness)]
            selected.append(population[winner_idx])
        return selected

    def _crossover(self, parent1: np.ndarray, parent2: np.ndarray) -> Tuple[np.ndarray, np.ndarray]:
        if random.random() < self.crossover_rate:
            crossover_points = sorted(random.sample(range(1, len(parent1)), 2))
            child1 = np.copy(parent1)
            child2 = np.copy(parent2)
            child1[crossover_points[0] : crossover_points[1]] = parent2[
                crossover_points[0] : crossover_points[1]
            ]
            child2[crossover_points[0] : crossover_points[1]] = parent1[
                crossover_points[0] : crossover_points[1]
            ]
            return child1, child2
        else:
            return parent1.copy(), parent2.copy()

    def _mutation(self, individual: np.ndarray) -> np.ndarray:
        mutated = individual.copy()
        for i in range(len(mutated)):
            if random.random() < self.mutation_rate:
                mutation_scale = (
                    0.5 * (1.0 - self.best_fitness / 15.0) if self.best_fitness > 0 else 0.5
                )
                mutated[i] += random.uniform(-mutation_scale, mutation_scale)
                mutated[i] = np.clip(mutated[i], -1, 1)
        return mutated

    def train(self, num_generations: int = None) -> Dict[str, Any]:
        if num_generations is None:
            num_generations = self.generations
        all_generation_weights = {}
        print(
            f"Starting training with population size {self.population_size}, "
            f"{num_generations} generations, mutation rate {self.mutation_rate}, "
            f"crossover rate {self.crossover_rate}, tournament size {self.tournament_size}"
        )
        print(f"Each individual will be evaluated by playing {self.evaluation_games} games")
        print("Initializing population with simplified fitness evaluation...")
        for i, ind in enumerate(self.population):
            action_type_map = {
                "ActionType.BUILD_ROAD": 0,
                "ActionType.BUILD_SETTLEMENT": 1,
                "ActionType.BUILD_CITY": 2,
                "ActionType.END_TURN": 3,
            }
            road_idx = action_type_map["ActionType.BUILD_ROAD"]
            settlement_idx = action_type_map["ActionType.BUILD_SETTLEMENT"]
            city_idx = action_type_map["ActionType.BUILD_CITY"]
            settlement_weight = ind[settlement_idx]
            city_weight = ind[city_idx]
            road_weight = ind[road_idx]
            position_quality_weight = ind[9]
            fitness = (
                settlement_weight
                + city_weight
                + 0.5 * road_weight
                + position_quality_weight
                - np.std(ind)
            )
            if fitness > self.best_fitness:
                self.best_fitness = fitness
                self.best_individual = ind.copy()
            if (i + 1) % 10 == 0:
                print(f"Initialized {i + 1}/{self.population_size} individuals")
        print(f"Initial best fitness: {self.best_fitness:.4f}")
        print("Starting actual training with game-based fitness evaluation...")
        for generation in range(num_generations):
            print(f"Generation {generation + 1}/{num_generations}...")
            fitness_scores = []
            for i, ind in enumerate(self.population):
                fitness = self._evaluate_fitness(ind)
                fitness_scores.append(fitness)
                print(f"  Individual {i + 1}/{self.population_size}: Fitness = {fitness:.4f}")
            max_fitness_idx = np.argmax(fitness_scores)
            if fitness_scores[max_fitness_idx] > self.best_fitness:
                self.best_fitness = fitness_scores[max_fitness_idx]
                self.best_individual = self.population[max_fitness_idx].copy()
            avg_fitness = np.mean(fitness_scores)
            self.fitness_history.append(
                {
                    "generation": generation,
                    "max_fitness": max(fitness_scores),
                    "avg_fitness": avg_fitness,
                    "min_fitness": min(fitness_scores),
                }
            )
            print(
                f"  Generation {generation + 1}/{num_generations}: "
                f"Best Fitness = {self.best_fitness:.4f}, "
                f"Avg Fitness = {avg_fitness:.4f}"
            )
            all_generation_weights[f"generation_{generation + 1}"] = self.best_individual.copy()
            if self.best_fitness >= 15.0:
                print(f"Reached excellent fitness of {self.best_fitness:.4f}. Stopping early.")
                break
            selected = self._selection(self.population, fitness_scores)
            new_population = []
            new_population.append(self.best_individual.copy())
            while len(new_population) < self.population_size:
                parent1 = random.choice(selected)
                parent2 = random.choice(selected)
                child1, child2 = self._crossover(parent1, parent2)
                child1 = self._mutation(child1)
                child2 = self._mutation(child2)
                new_population.append(child1)
                if len(new_population) < self.population_size:
                    new_population.append(child2)
            self.population = new_population[: self.population_size]
        np.save("all_generation_weights.npy", all_generation_weights)
        print("All generation weights saved to 'all_generation_weights.npy'")
        self.save_weights("final_weights.npy")
        print(f"Training completed. Final best fitness: {self.best_fitness:.4f}")
        print("Final weights saved to 'final_weights.npy'")
        return {
            "best_individual": self.best_individual,
            "best_fitness": self.best_fitness,
            "fitness_history": self.fitness_history,
            "all_weights": all_generation_weights,
        }

    def load_generation_weights(self, filename: str, generation: str) -> None:
        all_weights = np.load(filename, allow_pickle=True).item()
        if generation in all_weights:
            self.best_individual = all_weights[generation]
            print(f"Loaded weights from {generation}")
        else:
            raise ValueError(f"Generation {generation} not found in weights file")

    def save_weights(self, filename: str) -> None:
        np.save(filename, self.best_individual)
        print(f"Weights saved to {filename}")

    def load_weights(self, filename: str) -> None:
        self.best_individual = np.load(filename, allow_pickle=True)
        print(f"Weights loaded from {filename}")


if __name__ == "__main__":
    agent = GeneticAlgorithmAgent(
        color=Color.WHITE,
        population_size=20,
        generations=50,
        mutation_rate=0.15,
        crossover_rate=0.8,
        tournament_size=3,
<<<<<<< HEAD
        evaluation_games=5,
=======
        evaluation_games=5
>>>>>>> b5f8917b
    )
    print("Training enhanced genetic algorithm agent...")
    results = agent.train()
    print(f"Best fitness achieved: {results['best_fitness']}")
    print("Training history:")
    for entry in agent.fitness_history:
        print(
            f"Generation {entry['generation'] + 1}: "
            f"Max={entry['max_fitness']:.4f}, "
            f"Avg={entry['avg_fitness']:.4f}, "
            f"Min={entry['min_fitness']:.4f}"
        )<|MERGE_RESOLUTION|>--- conflicted
+++ resolved
@@ -328,11 +328,7 @@
         mutation_rate=0.15,
         crossover_rate=0.8,
         tournament_size=3,
-<<<<<<< HEAD
         evaluation_games=5,
-=======
-        evaluation_games=5
->>>>>>> b5f8917b
     )
     print("Training enhanced genetic algorithm agent...")
     results = agent.train()

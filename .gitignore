# Byte-compiled / optimized / DLL files
__pycache__/
*.py[cod]
*$py.class

# C extensions
*.so

# Distribution / packaging
.Python
build/
develop-eggs/
dist/
downloads/
eggs/
.eggs/
lib/
lib64/
parts/
sdist/
var/
wheels/
share/python-wheels/
*.egg-info/
.installed.cfg
*.egg
MANIFEST

# PyInstaller
#  Usually these files are written by a python script from a template
#  before PyInstaller builds the exe, so as to inject date/other infos into it.
*.manifest
*.spec

# Installer logs
pip-log.txt
pip-delete-this-directory.txt

# Unit test / coverage reports
htmlcov/
.tox/
.nox/
.coverage
.coverage.*
.cache
nosetests.xml
coverage.xml
*.cover
*.py,cover
.hypothesis/
.pytest_cache/
cover/

# Translations
*.mo
*.pot

# Django stuff:
*.log
local_settings.py
db.sqlite3
db.sqlite3-journal

# Flask stuff:
instance/
.webassets-cache

# Scrapy stuff:
.scrapy

# Sphinx documentation
docs/_build/

# PyBuilder
.pybuilder/
target/

# Jupyter Notebook
.ipynb_checkpoints

# IPython
profile_default/
ipython_config.py

# pyenv
#   For a library or package, you might want to ignore these files since the code is
#   intended to run in multiple environments; otherwise, check them in:
# .python-version

# pipenv
#   According to pypa/pipenv#598, it is recommended to include Pipfile.lock in version control.
#   However, in case of collaboration, if having platform-specific dependencies or dependencies
#   having no cross-platform support, pipenv may install dependencies that don't work, or not
#   install all needed dependencies.
#Pipfile.lock

# UV
#   Similar to Pipfile.lock, it is generally recommended to include uv.lock in version control.
#   This is especially recommended for binary packages to ensure reproducibility, and is more
#   commonly ignored for libraries.
#uv.lock

# poetry
#   Similar to Pipfile.lock, it is generally recommended to include poetry.lock in version control.
#   This is especially recommended for binary packages to ensure reproducibility, and is more
#   commonly ignored for libraries.
#   https://python-poetry.org/docs/basic-usage/#commit-your-poetrylock-file-to-version-control
#poetry.lock

# pdm
#   Similar to Pipfile.lock, it is generally recommended to include pdm.lock in version control.
#pdm.lock
#   pdm stores project-wide configurations in .pdm.toml, but it is recommended to not include it
#   in version control.
#   https://pdm.fming.dev/latest/usage/project/#working-with-version-control
.pdm.toml
.pdm-python
.pdm-build/

# PEP 582; used by e.g. github.com/David-OConnor/pyflow and github.com/pdm-project/pdm
__pypackages__/

# Celery stuff
celerybeat-schedule
celerybeat.pid

# SageMath parsed files
*.sage.py

# Environments
.env
.venv
env/
venv/
ENV/
env.bak/
venv.bak/

# Spyder project settings
.spyderproject
.spyproject

# Rope project settings
.ropeproject

# mkdocs documentation
/site

# mypy
.mypy_cache/
.dmypy.json
dmypy.json

# Pyre type checker
.pyre/

# pytype static type analyzer
.pytype/

# Cython debug symbols
cython_debug/

# PyCharm
#  JetBrains specific template is maintained in a separate JetBrains.gitignore that can
#  be found at https://github.com/github/gitignore/blob/main/Global/JetBrains.gitignore
#  and can be added to the global gitignore or merged into this file.  For a more nuclear
#  option (not recommended) you can uncomment the following to ignore the entire idea folder.
#.idea/

# Ruff stuff:
.ruff_cache/

# PyPI configuration file
.pypirc
<<<<<<< HEAD

model.pt
=======
.idea/
>>>>>>> 0ec65a3f
<|MERGE_RESOLUTION|>--- conflicted
+++ resolved
@@ -172,9 +172,7 @@
 
 # PyPI configuration file
 .pypirc
-<<<<<<< HEAD
 
-model.pt
-=======
 .idea/
->>>>>>> 0ec65a3f
+
+model.pt